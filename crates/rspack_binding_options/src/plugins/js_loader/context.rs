<<<<<<< HEAD
use std::{cell::RefCell, io::Read};
=======
use std::collections::HashMap;
>>>>>>> ac927695

use napi::bindgen_prelude::*;
use napi_derive::napi;
use rspack_binding_values::{JsModule, JsResourceData, ToJsModule};
use rspack_core::{LoaderContext, LoaderContextId, RunnerContext};
use rspack_loader_runner::{LoaderItem, State as LoaderState};
use rspack_napi::Ref;
use rustc_hash::FxHashMap as HashMap;

#[napi(object)]
pub struct JsLoaderItem {
  pub request: String,
  pub r#type: String,

  // data
  pub data: serde_json::Value,

  // status
  pub normal_executed: bool,
  pub pitch_executed: bool,
}

impl From<&LoaderItem<RunnerContext>> for JsLoaderItem {
  fn from(value: &LoaderItem<RunnerContext>) -> Self {
    JsLoaderItem {
      request: value.request().to_string(),
      r#type: value.r#type().to_string(),

      data: value.data().clone(),
      normal_executed: value.normal_executed(),
      pitch_executed: value.pitch_executed(),
    }
  }
}

#[napi(string_enum)]
pub enum JsLoaderState {
  Pitching,
  Normal,
}

impl From<LoaderState> for JsLoaderState {
  fn from(value: LoaderState) -> Self {
    match value {
      LoaderState::Init | LoaderState::ProcessResource | LoaderState::Finished => {
        panic!("Unexpected loader runner state: {value:?}")
      }
      LoaderState::Pitching => JsLoaderState::Pitching,
      LoaderState::Normal => JsLoaderState::Normal,
    }
  }
}

<<<<<<< HEAD
#[napi]
pub struct JsLoaderContext(pub(crate) &'static mut LoaderContext<RunnerContext>);

#[napi]
impl JsLoaderContext {
  #[napi(getter)]
  pub fn resource_data(&self) -> JsResourceData {
    self.0.resource_data.as_ref().into()
  }

  #[napi(getter, js_name = "_moduleIdentifier")]
  pub fn module_identifier(&self) -> &str {
    self.0.context.module.module_identifier.as_str()
  }

  #[napi(getter, js_name = "_module")]
  pub fn module(&self) -> JsModule {
    self
      .0
      .context
      .module
      .to_js_module()
      .expect("CompilerModuleContext::to_js_module should not fail.")
  }

  #[napi(getter)]
  pub fn hot(&self) -> bool {
    self.0.hot
  }

  #[napi(getter)]
  pub fn content(&self) -> Either3<Null, Buffer, &String> {
    match &self.0.content {
      Some(c) => match c {
        rspack_core::Content::String(s) => Either3::C(s),
        rspack_core::Content::Buffer(b) => Either3::B(b.to_owned().into()),
      },
      None => Either3::A(Null),
    }
  }

  #[napi(setter)]
  pub fn set_content(&mut self, val: Either3<Null, Buffer, String>) {
    self.0.content = match val {
      Either3::A(_) => None,
      Either3::B(b) => Some(rspack_core::Content::from(Into::<Vec<u8>>::into(b))),
      Either3::C(s) => Some(rspack_core::Content::from(s)),
    }
  }

  #[napi(getter)]
  pub fn source_map(&self) -> Result<Either<String, ()>> {
    match &self.0.source_map {
      Some(v) => {
        let s = v
          .clone()
          .to_json()
          .map_err(|e| napi::Error::from_reason(e.to_string()))?;
        Ok(Either::A(s))
      }
      None => Ok(Either::B(())),
    }
  }

  #[napi(setter)]
  pub fn set_source_map(&mut self, val: napi::Either<String, ()>) -> Result<()> {
    self.0.source_map = match val {
      napi::Either::A(val) => {
        let source_map = rspack_core::rspack_sources::SourceMap::from_slice(val.as_bytes())
          .map_err(|e| napi::Error::from_reason(e.to_string()))?;
        Some(source_map)
      }
      napi::Either::B(_) => None,
    };
    Ok(())
  }

  #[napi(getter)]
  pub fn cacheable(&self) -> bool {
    self.0.cacheable
  }

  #[napi(setter)]
  pub fn set_cacheable(&mut self, val: bool) {
    self.0.cacheable = val;
  }

  #[napi(getter)]
  pub fn loader_items(&self) -> Vec<JsLoaderItem> {
    self.0.loader_items.iter().map(Into::into).collect()
  }

  #[napi(setter)]
  pub fn set_loader_items(&mut self, mut val: Vec<JsLoaderItem>) {
    self.0.loader_items = self
      .0
      .loader_items
      .drain(..)
      .zip(val.drain(..))
      .map(|(mut to, from)| {
        if from.normal_executed {
          to.set_normal_executed()
        }
        if from.pitch_executed {
          to.set_pitch_executed()
        }
        to.set_data(from.data);
        to
      })
      .collect();
  }

  #[napi(getter)]
  pub fn loader_index(&self) -> i32 {
    self.0.loader_index
  }

  #[napi(setter)]
  pub fn set_loader_index(&mut self, val: i32) {
    self.0.loader_index = val;
  }

  #[napi(getter)]
  pub fn loader_state(&self) -> JsLoaderState {
    self.0.state().into()
  }

  #[napi]
  pub fn add_dependency(&mut self, file: String) {
    self.0.file_dependencies.insert(file.into());
  }

  #[napi]
  pub fn add_context_dependency(&mut self, file: String) {
    self.0.context_dependencies.insert(file.into());
  }

  #[napi]
  pub fn add_missing_dependency(&mut self, file: String) {
    self.0.missing_dependencies.insert(file.into());
  }

  #[napi]
  pub fn add_build_dependency(&mut self, file: String) {
    self.0.build_dependencies.insert(file.into());
  }

  #[napi]
  pub fn get_dependencies(&self) -> Vec<String> {
    self
      .0
      .file_dependencies
      .iter()
      .map(|i| i.to_string_lossy().to_string())
      .collect()
  }

  #[napi]
  pub fn get_context_dependencies(&self) -> Vec<String> {
    self
      .0
      .context_dependencies
      .iter()
      .map(|i| i.to_string_lossy().to_string())
      .collect()
  }

  #[napi]
  pub fn get_missing_dependencies(&self) -> Vec<String> {
    self
      .0
      .missing_dependencies
      .iter()
      .map(|i| i.to_string_lossy().to_string())
      .collect()
  }

  #[napi]
  pub fn clear_dependencies(&mut self) {
    self.0.file_dependencies.clear();
    self.0.context_dependencies.clear();
    self.0.build_dependencies.clear();
    self.0.cacheable = true;
  }
}

thread_local! {
  pub static LOADER_CONTEXT_INSTANCE_REFS: RefCell<HashMap<LoaderContextId, Ref>> = Default::default();
}

pub struct JsLoaderContextWrapper(&'static mut LoaderContext<RunnerContext>);

impl JsLoaderContextWrapper {
  pub fn new(value: &mut LoaderContext<RunnerContext>) -> Self {
    let context = unsafe {
      std::mem::transmute::<
        &'_ mut LoaderContext<RunnerContext>,
        &'static mut LoaderContext<RunnerContext>,
      >(value)
    };
    Self(context)
  }
}

impl ToNapiValue for JsLoaderContextWrapper {
  unsafe fn to_napi_value(env: sys::napi_env, val: Self) -> Result<sys::napi_value> {
    LOADER_CONTEXT_INSTANCE_REFS.with(|refs| {
      let mut refs = refs.borrow_mut();
      match refs.entry(val.0.id) {
        std::collections::hash_map::Entry::Occupied(entry) => {
          let r = entry.get();
          ToNapiValue::to_napi_value(env, r)
        }
        std::collections::hash_map::Entry::Vacant(entry) => {
          let env_wrapper = Env::from_raw(env);
          let instance = JsLoaderContext(val.0).into_instance(env_wrapper)?;
          let napi_value = ToNapiValue::to_napi_value(env, instance)?;
          let r = Ref::new(env, napi_value, 1)?;
          let r = entry.insert(r);
          ToNapiValue::to_napi_value(env, r)
        }
      }
=======
#[napi(object)]
pub struct JsLoaderContext {
  #[napi(ts_type = "Readonly<JsResourceData>")]
  pub resource_data: JsResourceData,
  /// Will be deprecated. Use module.module_identifier instead
  #[napi(js_name = "_moduleIdentifier", ts_type = "Readonly<string>")]
  pub module_identifier: String,
  #[napi(js_name = "_module")]
  pub module: JsModule,
  #[napi(ts_type = "Readonly<boolean>")]
  pub hot: bool,

  /// Content maybe empty in pitching stage
  pub content: Either<Null, Buffer>,
  #[napi(ts_type = "any")]
  pub additional_data: Option<ThreadsafeJsValueRef<Unknown>>,
  #[napi(js_name = "__internal__parseMeta")]
  pub parse_meta: HashMap<String, String>,
  pub source_map: Option<Buffer>,
  pub cacheable: bool,
  pub file_dependencies: Vec<String>,
  pub context_dependencies: Vec<String>,
  pub missing_dependencies: Vec<String>,
  pub build_dependencies: Vec<String>,

  pub loader_items: Vec<JsLoaderItem>,
  pub loader_index: i32,
  #[napi(ts_type = "Readonly<JsLoaderState>")]
  pub loader_state: JsLoaderState,
}

impl TryFrom<&mut LoaderContext<RunnerContext>> for JsLoaderContext {
  type Error = rspack_error::Error;

  fn try_from(
    cx: &mut rspack_core::LoaderContext<RunnerContext>,
  ) -> std::result::Result<Self, Self::Error> {
    Ok(JsLoaderContext {
      resource_data: cx.resource_data.as_ref().into(),
      module_identifier: cx.context.module.module_identifier.to_string(),
      module: cx
        .context
        .module
        .to_js_module()
        .expect("CompilerModuleContext::to_js_module should not fail."),
      hot: cx.hot,
      content: match cx.content() {
        Some(c) => Either::B(c.to_owned().into_bytes().into()),
        None => Either::A(Null),
      },
      parse_meta: cx.parse_meta.clone().into_iter().collect(),
      additional_data: cx
        .additional_data()
        .and_then(|data| data.get::<ThreadsafeJsValueRef<Unknown>>())
        .cloned(),
      source_map: cx
        .source_map()
        .cloned()
        .map(|v| v.to_json())
        .transpose()
        .map_err(|e| error!(e.to_string()))?
        .map(|v| v.into_bytes().into()),
      cacheable: cx.cacheable,
      file_dependencies: cx
        .file_dependencies
        .iter()
        .map(|i| i.to_string_lossy().to_string())
        .collect(),
      context_dependencies: cx
        .context_dependencies
        .iter()
        .map(|i| i.to_string_lossy().to_string())
        .collect(),
      missing_dependencies: cx
        .missing_dependencies
        .iter()
        .map(|i| i.to_string_lossy().to_string())
        .collect(),
      build_dependencies: cx
        .build_dependencies
        .iter()
        .map(|i| i.to_string_lossy().to_string())
        .collect(),

      loader_items: cx.loader_items.iter().map(Into::into).collect(),
      loader_index: cx.loader_index,
      loader_state: cx.state().into(),
>>>>>>> ac927695
    })
  }
}<|MERGE_RESOLUTION|>--- conflicted
+++ resolved
@@ -1,8 +1,4 @@
-<<<<<<< HEAD
-use std::{cell::RefCell, io::Read};
-=======
-use std::collections::HashMap;
->>>>>>> ac927695
+use std::cell::RefCell;
 
 use napi::bindgen_prelude::*;
 use napi_derive::napi;
@@ -56,7 +52,6 @@
   }
 }
 
-<<<<<<< HEAD
 #[napi]
 pub struct JsLoaderContext(pub(crate) &'static mut LoaderContext<RunnerContext>);
 
@@ -279,95 +274,6 @@
           ToNapiValue::to_napi_value(env, r)
         }
       }
-=======
-#[napi(object)]
-pub struct JsLoaderContext {
-  #[napi(ts_type = "Readonly<JsResourceData>")]
-  pub resource_data: JsResourceData,
-  /// Will be deprecated. Use module.module_identifier instead
-  #[napi(js_name = "_moduleIdentifier", ts_type = "Readonly<string>")]
-  pub module_identifier: String,
-  #[napi(js_name = "_module")]
-  pub module: JsModule,
-  #[napi(ts_type = "Readonly<boolean>")]
-  pub hot: bool,
-
-  /// Content maybe empty in pitching stage
-  pub content: Either<Null, Buffer>,
-  #[napi(ts_type = "any")]
-  pub additional_data: Option<ThreadsafeJsValueRef<Unknown>>,
-  #[napi(js_name = "__internal__parseMeta")]
-  pub parse_meta: HashMap<String, String>,
-  pub source_map: Option<Buffer>,
-  pub cacheable: bool,
-  pub file_dependencies: Vec<String>,
-  pub context_dependencies: Vec<String>,
-  pub missing_dependencies: Vec<String>,
-  pub build_dependencies: Vec<String>,
-
-  pub loader_items: Vec<JsLoaderItem>,
-  pub loader_index: i32,
-  #[napi(ts_type = "Readonly<JsLoaderState>")]
-  pub loader_state: JsLoaderState,
-}
-
-impl TryFrom<&mut LoaderContext<RunnerContext>> for JsLoaderContext {
-  type Error = rspack_error::Error;
-
-  fn try_from(
-    cx: &mut rspack_core::LoaderContext<RunnerContext>,
-  ) -> std::result::Result<Self, Self::Error> {
-    Ok(JsLoaderContext {
-      resource_data: cx.resource_data.as_ref().into(),
-      module_identifier: cx.context.module.module_identifier.to_string(),
-      module: cx
-        .context
-        .module
-        .to_js_module()
-        .expect("CompilerModuleContext::to_js_module should not fail."),
-      hot: cx.hot,
-      content: match cx.content() {
-        Some(c) => Either::B(c.to_owned().into_bytes().into()),
-        None => Either::A(Null),
-      },
-      parse_meta: cx.parse_meta.clone().into_iter().collect(),
-      additional_data: cx
-        .additional_data()
-        .and_then(|data| data.get::<ThreadsafeJsValueRef<Unknown>>())
-        .cloned(),
-      source_map: cx
-        .source_map()
-        .cloned()
-        .map(|v| v.to_json())
-        .transpose()
-        .map_err(|e| error!(e.to_string()))?
-        .map(|v| v.into_bytes().into()),
-      cacheable: cx.cacheable,
-      file_dependencies: cx
-        .file_dependencies
-        .iter()
-        .map(|i| i.to_string_lossy().to_string())
-        .collect(),
-      context_dependencies: cx
-        .context_dependencies
-        .iter()
-        .map(|i| i.to_string_lossy().to_string())
-        .collect(),
-      missing_dependencies: cx
-        .missing_dependencies
-        .iter()
-        .map(|i| i.to_string_lossy().to_string())
-        .collect(),
-      build_dependencies: cx
-        .build_dependencies
-        .iter()
-        .map(|i| i.to_string_lossy().to_string())
-        .collect(),
-
-      loader_items: cx.loader_items.iter().map(Into::into).collect(),
-      loader_index: cx.loader_index,
-      loader_state: cx.state().into(),
->>>>>>> ac927695
     })
   }
 }