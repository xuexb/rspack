use std::cmp::Ordering;
use std::fmt::{self, Display};

use derivative::Derivative;
use itertools::Itertools;
use rspack_collections::IdentifierMap;
use rspack_collections::{DatabaseItem, UkeySet};
use rspack_error::{error, Result};
use rustc_hash::FxHashMap as HashMap;

<<<<<<< HEAD
use crate::{get_chunk_from_ukey, Chunk, ChunkByUkey, ChunkGroupByUkey, ChunkGroupUkey, Filename};
=======
use crate::{
  compare_chunk_group, get_chunk_from_ukey, get_chunk_group_from_ukey, Chunk, ChunkByUkey,
  ChunkGroupByUkey, ChunkGroupUkey, DependencyLocation, DynamicImportFetchPriority,
  FilenameTemplate,
};
>>>>>>> 731233d6
use crate::{ChunkLoading, ChunkUkey, Compilation};
use crate::{LibraryOptions, ModuleIdentifier, PublicPath};

#[derive(Debug, Clone)]
pub struct SyntheticDependencyLocation {
  pub name: String,
}

#[derive(Debug, Clone)]
pub enum OriginLocation {
  Real(DependencyLocation),
  Synthetic(SyntheticDependencyLocation),
}

#[derive(Debug, Clone)]
pub struct OriginRecord {
  pub module_id: Option<ModuleIdentifier>,
  pub loc: Option<OriginLocation>,
  pub request: Option<String>,
}

impl DatabaseItem for ChunkGroup {
  type ItemUkey = ChunkGroupUkey;

  fn ukey(&self) -> Self::ItemUkey {
    self.ukey
  }
}

#[derive(Debug, Clone)]
pub struct ChunkGroup {
  pub ukey: ChunkGroupUkey,
  pub kind: ChunkGroupKind,
  pub chunks: Vec<ChunkUkey>,
  pub index: Option<u32>,
  pub parents: UkeySet<ChunkGroupUkey>,
  pub(crate) module_pre_order_indices: IdentifierMap<usize>,
  pub(crate) module_post_order_indices: IdentifierMap<usize>,
  pub(crate) children: UkeySet<ChunkGroupUkey>,
  async_entrypoints: UkeySet<ChunkGroupUkey>,
  // ChunkGroupInfo
  pub(crate) next_pre_order_index: usize,
  pub(crate) next_post_order_index: usize,
  // Entrypoint
  pub(crate) runtime_chunk: Option<ChunkUkey>,
  pub(crate) entry_point_chunk: Option<ChunkUkey>,
  origins: Vec<OriginRecord>,
}

impl ChunkGroup {
  pub fn new(kind: ChunkGroupKind) -> Self {
    Self {
      ukey: ChunkGroupUkey::new(),
      chunks: vec![],
      module_post_order_indices: Default::default(),
      module_pre_order_indices: Default::default(),
      parents: Default::default(),
      children: Default::default(),
      async_entrypoints: Default::default(),
      kind,
      next_pre_order_index: 0,
      next_post_order_index: 0,
      runtime_chunk: None,
      entry_point_chunk: None,
      index: None,
      origins: vec![],
    }
  }

  pub fn parents_iterable(&self) -> impl Iterator<Item = &ChunkGroupUkey> {
    self.parents.iter()
  }

  pub fn module_post_order_index(&self, module_identifier: &ModuleIdentifier) -> Option<usize> {
    // A module could split into another ChunkGroup, which doesn't have the module_post_order_indices of the module
    self
      .module_post_order_indices
      .get(module_identifier)
      .copied()
  }

  pub fn get_files(&self, chunk_by_ukey: &ChunkByUkey) -> Vec<String> {
    self
      .chunks
      .iter()
      .flat_map(|chunk_ukey| {
        chunk_by_ukey
          .expect_get(chunk_ukey)
          .files
          .iter()
          .map(|file| file.to_string())
      })
      .collect()
  }

  pub(crate) fn connect_chunk(&mut self, chunk: &mut Chunk) {
    self.chunks.push(chunk.ukey);
    chunk.add_group(self.ukey);
  }

  pub fn unshift_chunk(&mut self, chunk: &mut Chunk) -> bool {
    if let Ok(index) = self.chunks.binary_search(&chunk.ukey) {
      if index > 0 {
        self.chunks.remove(index);
        self.chunks.insert(0, chunk.ukey);
      }
      false
    } else {
      self.chunks.insert(0, chunk.ukey);
      true
    }
  }

  pub fn is_initial(&self) -> bool {
    matches!(self.kind, ChunkGroupKind::Entrypoint { initial, .. } if initial)
  }

  pub fn set_runtime_chunk(&mut self, chunk_ukey: ChunkUkey) {
    self.runtime_chunk = Some(chunk_ukey);
  }

  pub fn get_runtime_chunk(&self, chunk_group_by_ukey: &ChunkGroupByUkey) -> ChunkUkey {
    match self.kind {
      ChunkGroupKind::Entrypoint { .. } => self.runtime_chunk.unwrap_or_else(|| {
        for parent in self.parents_iterable() {
          let parent = chunk_group_by_ukey.expect_get(parent);
          if matches!(parent.kind, ChunkGroupKind::Entrypoint { .. }) {
            return parent.get_runtime_chunk(chunk_group_by_ukey);
          }
        }
        panic!("Entrypoint should set_runtime_chunk at build_chunk_graph before get_runtime_chunk")
      }),
      ChunkGroupKind::Normal { .. } => {
        unreachable!("Normal chunk group doesn't have runtime chunk")
      }
    }
  }

  pub fn set_entry_point_chunk(&mut self, chunk_ukey: ChunkUkey) {
    self.entry_point_chunk = Some(chunk_ukey);
  }

  pub fn get_entry_point_chunk(&self) -> ChunkUkey {
    match self.kind {
      ChunkGroupKind::Entrypoint { .. } => self
        .entry_point_chunk
        .expect("EntryPoint runtime chunk not set"),
      ChunkGroupKind::Normal { .. } => {
        unreachable!("Normal chunk group doesn't have runtime chunk")
      }
    }
  }

  pub fn add_async_entrypoint(&mut self, async_entrypoint: ChunkGroupUkey) -> bool {
    self.async_entrypoints.insert(async_entrypoint)
  }

  pub fn async_entrypoints_iterable(&self) -> impl Iterator<Item = &ChunkGroupUkey> {
    self.async_entrypoints.iter()
  }

  pub fn ancestors(&self, chunk_group_by_ukey: &ChunkGroupByUkey) -> UkeySet<ChunkGroupUkey> {
    let mut queue = vec![];
    let mut ancestors = UkeySet::default();

    queue.extend(self.parents.iter().copied());

    while let Some(chunk_group_ukey) = queue.pop() {
      if ancestors.contains(&chunk_group_ukey) {
        continue;
      }
      ancestors.insert(chunk_group_ukey);
      let chunk_group = chunk_group_by_ukey.expect_get(&chunk_group_ukey);
      for parent in &chunk_group.parents {
        queue.push(*parent);
      }
    }

    ancestors
  }

  pub fn insert_chunk(&mut self, chunk: ChunkUkey, before: ChunkUkey) -> bool {
    let old_idx = self.chunks.iter().position(|ukey| *ukey == chunk);
    let idx = self
      .chunks
      .iter()
      .position(|ukey| *ukey == before)
      .expect("before chunk not found");

    if let Some(old_idx) = old_idx
      && old_idx > idx
    {
      self.chunks.remove(old_idx);
      self.chunks.insert(idx, chunk);
    } else if old_idx.is_none() {
      self.chunks.insert(idx, chunk);
      return true;
    }

    false
  }

  pub fn remove_chunk(&mut self, chunk: &ChunkUkey) -> bool {
    let idx = self.chunks.iter().position(|ukey| ukey == chunk);
    if let Some(idx) = idx {
      self.chunks.remove(idx);
      return true;
    }

    false
  }

  pub fn replace_chunk(&mut self, old_chunk: &ChunkUkey, new_chunk: &ChunkUkey) -> bool {
    if let Some(runtime_chunk) = self.runtime_chunk {
      if runtime_chunk == *old_chunk {
        self.runtime_chunk = Some(*new_chunk);
      }
    }

    if let Some(entry_point_chunk) = self.entry_point_chunk {
      if entry_point_chunk == *old_chunk {
        self.entry_point_chunk = Some(*new_chunk);
      }
    }

    match self.chunks.iter().position(|x| x == old_chunk) {
      // when old_chunk doesn't exist
      None => false,
      // when old_chunk exists
      Some(old_idx) => {
        match self.chunks.iter().position(|x| x == new_chunk) {
          // when new_chunk doesn't exist
          None => {
            self.chunks[old_idx] = *new_chunk;
            true
          }
          // when new_chunk exists
          Some(new_idx) => {
            if new_idx < old_idx {
              self.chunks.remove(old_idx);
              true
            } else if new_idx != old_idx {
              self.chunks[old_idx] = *new_chunk;
              self.chunks.remove(new_idx);
              true
            } else {
              false
            }
          }
        }
      }
    }
  }

  pub fn id(&self, compilation: &Compilation) -> String {
    self
      .chunks
      .iter()
      .filter_map(|chunk| {
        get_chunk_from_ukey(chunk, &compilation.chunk_by_ukey).and_then(|item| item.id.as_ref())
      })
      .join("+")
  }

  pub fn get_parents<'a>(
    &'a self,
    chunk_group_by_ukey: &'a ChunkGroupByUkey,
  ) -> Vec<&'a ChunkGroup> {
    self
      .parents_iterable()
      .map(|ukey| chunk_group_by_ukey.expect_get(ukey))
      .collect_vec()
  }

  pub fn name(&self) -> Option<&str> {
    match &self.kind {
      ChunkGroupKind::Entrypoint { options, .. } => options.name.as_deref(),
      ChunkGroupKind::Normal { options } => options.name.as_deref(),
    }
  }

  pub fn add_child(&mut self, child_group: ChunkGroupUkey) -> bool {
    let size = self.children.len();
    self.children.insert(child_group);
    size != self.children.len()
  }

  pub fn add_parent(&mut self, parent_group: ChunkGroupUkey) -> bool {
    if self.parents.contains(&parent_group) {
      false
    } else {
      self.parents.insert(parent_group);
      true
    }
  }

  pub fn add_origin(
    &mut self,
    module_id: Option<ModuleIdentifier>,
    loc: Option<OriginLocation>,
    request: Option<String>,
  ) {
    self.origins.push(OriginRecord {
      module_id,
      loc,
      request,
    });
  }

  pub fn origins(&self) -> &Vec<OriginRecord> {
    &self.origins
  }

  pub fn get_children_by_orders(
    &self,
    compilation: &Compilation,
  ) -> HashMap<ChunkGroupOrderKey, Vec<ChunkGroupUkey>> {
    let mut children_by_orders = HashMap::<ChunkGroupOrderKey, Vec<ChunkGroupUkey>>::default();

    let orders = vec![ChunkGroupOrderKey::Preload, ChunkGroupOrderKey::Prefetch];

    for order_key in orders {
      let mut list = vec![];
      for child_ukey in &self.children {
        let Some(child_group) =
          get_chunk_group_from_ukey(child_ukey, &compilation.chunk_group_by_ukey)
        else {
          continue;
        };
        if let Some(order) = child_group
          .kind
          .get_normal_options()
          .and_then(|o| match order_key {
            ChunkGroupOrderKey::Prefetch => o.prefetch_order,
            ChunkGroupOrderKey::Preload => o.preload_order,
          })
        {
          list.push((order, child_group.ukey));
        }
      }

      list.sort_by(|a, b| {
        let cmp = b.0.cmp(&a.0);
        match cmp {
          Ordering::Equal => compare_chunk_group(&a.1, &b.1, compilation),
          _ => cmp,
        }
      });

      children_by_orders.insert(order_key, list.iter().map(|i| i.1).collect_vec());
    }

    children_by_orders
  }
}

#[derive(Debug, Clone)]
pub enum ChunkGroupKind {
  Entrypoint {
    initial: bool,
    options: Box<EntryOptions>,
  },
  Normal {
    options: ChunkGroupOptions,
  },
}

impl ChunkGroupKind {
  pub fn new_entrypoint(initial: bool, options: Box<EntryOptions>) -> Self {
    Self::Entrypoint { initial, options }
  }

  pub fn is_entrypoint(&self) -> bool {
    matches!(self, Self::Entrypoint { .. })
  }

  pub fn get_entry_options(&self) -> Option<&EntryOptions> {
    match self {
      ChunkGroupKind::Entrypoint { options, .. } => Some(options),
      ChunkGroupKind::Normal { .. } => None,
    }
  }

  pub fn get_normal_options(&self) -> Option<&ChunkGroupOptions> {
    match self {
      ChunkGroupKind::Entrypoint { .. } => None,
      ChunkGroupKind::Normal { options, .. } => Some(options),
    }
  }

  pub fn name(&self) -> Option<&str> {
    match self {
      ChunkGroupKind::Entrypoint { options, .. } => options.name.as_deref(),
      ChunkGroupKind::Normal { options } => options.name.as_deref(),
    }
  }
}

#[derive(Debug, Default, Clone, Hash, PartialEq, Eq, PartialOrd, Ord)]
pub enum EntryRuntime {
  String(String),
  #[default]
  False,
}

impl From<&str> for EntryRuntime {
  fn from(value: &str) -> Self {
    Self::String(value.to_owned())
  }
}

impl From<String> for EntryRuntime {
  fn from(value: String) -> Self {
    Self::String(value)
  }
}

impl EntryRuntime {
  pub fn as_string(&self) -> Option<&str> {
    match self {
      EntryRuntime::String(s) => Some(s),
      EntryRuntime::False => None,
    }
  }
}

// pub type EntryRuntime = String;

#[derive(Derivative, Debug, Default, Clone)]
#[derivative(Hash, PartialEq, Eq, PartialOrd, Ord)]
pub struct EntryOptions {
  pub name: Option<String>,
  pub runtime: Option<EntryRuntime>,
  pub chunk_loading: Option<ChunkLoading>,
  pub async_chunks: Option<bool>,
  pub public_path: Option<PublicPath>,
  pub base_uri: Option<String>,
  #[derivative(
    Hash = "ignore",
    PartialEq = "ignore",
    PartialOrd = "ignore",
    Ord = "ignore"
  )]
  pub filename: Option<Filename>,
  pub library: Option<LibraryOptions>,
  pub depend_on: Option<Vec<String>>,
}

impl EntryOptions {
  pub fn merge(&mut self, other: EntryOptions) -> Result<()> {
    macro_rules! merge_field {
      ($field:ident) => {
        if Self::should_merge_field(
          self.$field.as_ref(),
          other.$field.as_ref(),
          stringify!($field),
        )? {
          self.$field = other.$field;
        }
      };
    }
    merge_field!(name);
    merge_field!(runtime);
    merge_field!(chunk_loading);
    merge_field!(async_chunks);
    merge_field!(public_path);
    merge_field!(base_uri);
    merge_field!(library);
    merge_field!(depend_on);

    self.filename = other.filename.clone();
    Ok(())
  }

  fn should_merge_field<T: Eq + fmt::Debug>(
    a: Option<&T>,
    b: Option<&T>,
    key: &str,
  ) -> Result<bool> {
    match (a, b) {
      (Some(a), Some(b)) if a != b => {
        Err(error!("Conflicting entry option {key} = ${a:?} vs ${b:?}"))
      }
      (None, Some(_)) => Ok(true),
      _ => Ok(false),
    }
  }
}

#[derive(Debug, Hash, Clone, PartialEq, Eq, PartialOrd, Ord)]
pub enum ChunkGroupOrderKey {
  Preload,
  Prefetch,
}

impl Display for ChunkGroupOrderKey {
  fn fmt(&self, f: &mut std::fmt::Formatter<'_>) -> std::fmt::Result {
    f.write_str(match self {
      ChunkGroupOrderKey::Preload => "preload",
      ChunkGroupOrderKey::Prefetch => "prefetch",
    })
  }
}

#[derive(Debug, Default, Clone, PartialEq, Eq, Hash, PartialOrd, Ord)]
pub struct ChunkGroupOptions {
  pub name: Option<String>,
  pub preload_order: Option<u32>,
  pub prefetch_order: Option<u32>,
  pub fetch_priority: Option<DynamicImportFetchPriority>,
}

impl ChunkGroupOptions {
  pub fn new(
    name: Option<String>,
    preload_order: Option<u32>,
    prefetch_order: Option<u32>,
    fetch_priority: Option<DynamicImportFetchPriority>,
  ) -> Self {
    Self {
      name,
      preload_order,
      prefetch_order,
      fetch_priority,
    }
  }
  pub fn name_optional(mut self, name: Option<String>) -> Self {
    self.name = name;
    self
  }
}

#[derive(Debug, Clone, Hash, PartialEq, Eq, PartialOrd, Ord)]
pub enum GroupOptions {
  Entrypoint(Box<EntryOptions>),
  ChunkGroup(ChunkGroupOptions),
}

impl GroupOptions {
  pub fn name(&self) -> Option<&str> {
    match self {
      Self::Entrypoint(e) => e.name.as_deref(),
      Self::ChunkGroup(n) => n.name.as_deref(),
    }
  }

  pub fn entry_options(&self) -> Option<&EntryOptions> {
    match self {
      GroupOptions::Entrypoint(e) => Some(e),
      GroupOptions::ChunkGroup(_) => None,
    }
  }

  pub fn normal_options(&self) -> Option<&ChunkGroupOptions> {
    match self {
      GroupOptions::Entrypoint(_) => None,
      GroupOptions::ChunkGroup(e) => Some(e),
    }
  }
}<|MERGE_RESOLUTION|>--- conflicted
+++ resolved
@@ -1,22 +1,16 @@
 use std::cmp::Ordering;
 use std::fmt::{self, Display};
 
-use derivative::Derivative;
 use itertools::Itertools;
 use rspack_collections::IdentifierMap;
 use rspack_collections::{DatabaseItem, UkeySet};
 use rspack_error::{error, Result};
 use rustc_hash::FxHashMap as HashMap;
 
-<<<<<<< HEAD
-use crate::{get_chunk_from_ukey, Chunk, ChunkByUkey, ChunkGroupByUkey, ChunkGroupUkey, Filename};
-=======
 use crate::{
   compare_chunk_group, get_chunk_from_ukey, get_chunk_group_from_ukey, Chunk, ChunkByUkey,
-  ChunkGroupByUkey, ChunkGroupUkey, DependencyLocation, DynamicImportFetchPriority,
-  FilenameTemplate,
+  ChunkGroupByUkey, ChunkGroupUkey, DependencyLocation, DynamicImportFetchPriority, Filename,
 };
->>>>>>> 731233d6
 use crate::{ChunkLoading, ChunkUkey, Compilation};
 use crate::{LibraryOptions, ModuleIdentifier, PublicPath};
 
@@ -445,8 +439,7 @@
 
 // pub type EntryRuntime = String;
 
-#[derive(Derivative, Debug, Default, Clone)]
-#[derivative(Hash, PartialEq, Eq, PartialOrd, Ord)]
+#[derive(Debug, Default, Clone, Hash, PartialEq, Eq, PartialOrd, Ord)]
 pub struct EntryOptions {
   pub name: Option<String>,
   pub runtime: Option<EntryRuntime>,
@@ -454,12 +447,6 @@
   pub async_chunks: Option<bool>,
   pub public_path: Option<PublicPath>,
   pub base_uri: Option<String>,
-  #[derivative(
-    Hash = "ignore",
-    PartialEq = "ignore",
-    PartialOrd = "ignore",
-    Ord = "ignore"
-  )]
   pub filename: Option<Filename>,
   pub library: Option<LibraryOptions>,
   pub depend_on: Option<Vec<String>>,
@@ -484,10 +471,9 @@
     merge_field!(async_chunks);
     merge_field!(public_path);
     merge_field!(base_uri);
+    merge_field!(filename);
     merge_field!(library);
     merge_field!(depend_on);
-
-    self.filename = other.filename.clone();
     Ok(())
   }
 
