--- conflicted
+++ resolved
@@ -23,11 +23,7 @@
 json = { workspace = true }
 mime_guess = { workspace = true }
 once_cell = { workspace = true }
-<<<<<<< HEAD
 oxc_resolver = "1.2.0"
-=======
-oxc_resolver = { version = "1.0.1" }
->>>>>>> 78f2f320
 paste = { workspace = true }
 petgraph = { version = "0.6.3", features = ["serde-1"] }
 rayon = { workspace = true }
